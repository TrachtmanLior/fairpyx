--- conflicted
+++ resolved
@@ -10,8 +10,6 @@
 from fairpyx.allocations import AllocationBuilder
 from pulp import LpProblem, LpVariable, LpMaximize, lpSum, LpBinary, LpContinuous, value, PULP_CBC_CMD
 from itertools import combinations
-
-from pulp import LpProblem, LpVariable, LpBinary, lpSum, LpMaximize
 
 # Setup basic logging configuration (you can customize format and level)
 logger = logging.getLogger(__name__)
@@ -408,42 +406,8 @@
 
 
 if __name__ == "__main__":
-<<<<<<< HEAD
-    import doctest, numpy as np
-    # doctest.testmod(verbose=True)
-
-    from fairpyx.adaptors import divide_random_instance
-
-    logging.basicConfig(level=logging.DEBUG)
-
-    random_seed = np.random.randint(1, 2**31)
-    np.random.seed(random_seed)
-    # logger.info("Random seed: %d", random_seed)
-    # agents  = [agent_name_template.format(index=i+1) for i in range(num_of_agents)]
-    # items   = [item_name_template.format(index=i+1) for i in range(num_of_items)]
-    # agent_capacities  = {agent: np.random.randint(agent_capacity_bounds[0], agent_capacity_bounds[1]+1) for agent in agents}
-    # item_capacities   = {item: np.random.randint(item_capacity_bounds[0], item_capacity_bounds[1]+1) for item in items}
-    # base_values = normalized_valuation(random_valuation(num_of_items, item_base_value_bounds), normalized_sum_of_values)
-    # valuations = {
-    #     agent: dict(zip(items, normalized_valuation(
-    #         base_values *  random_valuation(num_of_items, item_subjective_ratio_bounds),
-    #         normalized_sum_of_values
-    #     )))
-    #     for agent in agents
-    # }
-    # item_weights = None
-    # if item_weight_bounds:
-    #     item_weights = {item: np.round(np.random.uniform(item_weight_bounds[0], item_weight_bounds[1]+1)) for item in items}    
-    # instance = Instance(valuations=valuations, agent_capacities=agent_capacities, item_capacities=item_capacities, item_weights=item_weights)
-
-    divide_random_instance(algorithm=leximin_primal, 
-                           num_of_agents=3, num_of_items=4, agent_capacity_bounds=[20,20], item_capacity_bounds=[1,1], 
-                           item_base_value_bounds=[0,2], item_subjective_ratio_bounds=[0.5,1.5], normalized_sum_of_values=100,
-                           random_seed=1)
-=======
     import doctest
     import logging
 
     logging.basicConfig(level=logging.DEBUG, format='%(levelname)s: %(message)s')
-    doctest.testmod(verbose=True)
->>>>>>> 214aacf2
+    doctest.testmod(verbose=True)