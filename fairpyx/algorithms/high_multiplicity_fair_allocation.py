--- conflicted
+++ resolved
@@ -415,19 +415,7 @@
     return Instance(agent_capacities=agent_capacities, item_capacities=item_capacities, valuations=valuations)
 
 
-<<<<<<< HEAD
-def instance_4_6_elor():
-    agent_capacities = {'s1': 12, 's2': 12, 's3': 12, 's4': 12}
-    item_capacities = {'c1': 2, 'c2': 2, 'c3': 2, 'c4': 2, 'c5': 2, 'c6': 2}
-    valuations = {
-        's1': {'c1': 100, 'c2': 60, 'c3': 60, 'c4': 60, 'c5': 70, 'c6': 60},
-        's2': {'c1': 60, 'c2': 100, 'c3': 60, 'c4': 60, 'c5': 70, 'c6': 60},
-        's3': {'c1': 60, 'c2': 60, 'c3': 100, 'c4': 60, 'c5': 60, 'c6': 70},
-        's4': {'c1': 60, 'c2': 60, 'c3': 60, 'c4': 100, 'c5': 60, 'c6': 70}}
-    return Instance(agent_capacities=agent_capacities, item_capacities=item_capacities, valuations=valuations)
-
-
-=======
+
 def instance2_4_6():
     agent_capacities = {'s1': 12, 's2': 12, 's3': 12, 's4': 12}
     item_capacities = {'c1': 2, 'c2': 2, 'c3': 2, 'c4': 2, 'c5': 2, 'c6': 2}
@@ -438,7 +426,6 @@
          's4': {'c1': 60, 'c2': 60, 'c3': 60, 'c4': 100, 'c5': 60, 'c6': 70}}
     return Instance(agent_capacities=agent_capacities, item_capacities=item_capacities, valuations=valuations)
 
->>>>>>> 1f184126
 
 if __name__ == "__main__":
     import doctest
@@ -457,11 +444,7 @@
     #     normalized_sum_of_values=1000,
     #     random_seed=1)
     # print(instance)
-<<<<<<< HEAD
-    # divide(high_multiplicity_fair_allocation, instance_4_6())
-=======
     divide(high_multiplicity_fair_allocation, instance2_4_6())
->>>>>>> 1f184126
 
 
     # alloc = AllocationBuilder(instance)
@@ -476,7 +459,4 @@
     # alloc = AllocationBuilder(instance)
     # alloc_X = np.array([[3, 2, 1], [0, 1, 2]])
     # pareto_optimal_allocation = find_pareto_dominating_allocation(alloc, alloc_X)
-    # print(pareto_optimal_allocation)
-
-    divide(high_multiplicity_fair_allocation, instance_4_6_elor())
-    +    # print(pareto_optimal_allocation)